// packages/nextjs/app/marketplace/page.tsx
"use client";

import { useState, useEffect } from "react";
import Link from "next/link";
import type { NextPage } from "next";
import { useAccount } from "wagmi";
import { 
  SparklesIcon, 
  ShoppingBagIcon, 
  UserIcon, 
  Cog6ToothIcon,
  ArrowRightIcon,
  FireIcon,
  StarIcon 
} from "@heroicons/react/24/outline";
import { Address } from "~~/components/scaffold-eth";
import { useScaffoldReadContract, useScaffoldWriteContract } from "~~/hooks/scaffold-eth";

import { AddProductForm } from "~~/components/marketplace/AddProductForm";
import { MarketplaceSettings } from "~~/components/marketplace/MarketplaceSettings";
import MarketplaceSidebar from "~~/components/marketplace-sidebar";



const Marketplace: NextPage = () => {
  const { address: connectedAddress } = useAccount();
  const [products, setProducts] = useState<any[]>([]);
  const [selectedCategory, setSelectedCategory] = useState("All");
  const [activeSection, setActiveSection] = useState("overview");

  // 🔥 REAL CONTRACT CALLS - Get marketplace stats
  const { data: marketplaceStats } = useScaffoldReadContract({
    contractName: "ProductRegistry",
    functionName: "getMarketplaceStats",
  });

  // 🔥 REAL CONTRACT CALLS - Get categories  
  const { data: contractCategories } = useScaffoldReadContract({
    contractName: "ProductRegistry", 
    functionName: "getCategories",
  });

  // 🔥 REAL CONTRACT CALLS - Get products by category
  const { data: electronicsProducts } = useScaffoldReadContract({
    contractName: "ProductRegistry",
    functionName: "getProductsByCategory", 
    args: ["Electronics"],
  });

  const { data: clothingProducts } = useScaffoldReadContract({
    contractName: "ProductRegistry",
    functionName: "getProductsByCategory",
    args: ["Clothing"], 
  });

  const { data: digitalProducts } = useScaffoldReadContract({
    contractName: "ProductRegistry",
    functionName: "getProductsByCategory",
    args: ["Digital"],
  });

  const { data: sportsProducts } = useScaffoldReadContract({
    contractName: "ProductRegistry",
    functionName: "getProductsByCategory", 
    args: ["Sports"],
  });

  // 🔥 REAL CONTRACT CALLS - Get batch product details (dynamically fetch all products)
  const { data: totalProducts } = useScaffoldReadContract({
    contractName: "ProductRegistry",
    functionName: "totalProducts",
  });

  // Generate array of product IDs to fetch
  const productIdsToFetch = totalProducts 
    ? Array.from({ length: Number(totalProducts) }, (_, i) => BigInt(i + 1))
    : [1n, 2n, 3n, 4n, 5n]; // Fallback to first 5

  const { data: batchProducts } = useScaffoldReadContract({
    contractName: "ProductRegistry",
    functionName: "getBatchProducts",
    args: [productIdsToFetch],
  });



  // 🔥 REAL DATA - Update products when contract data loads
  useEffect(() => {
    if (batchProducts && batchProducts.length > 0) {
      const realProducts = batchProducts
        .filter((product: any) => 
          product.id && 
          Number(product.id) > 0 && 
          product.name && 
          product.isActive // ✅ Only show active products
        )
        .map((product: any, index: number) => ({
          id: Number(product.id),
          name: product.name,
          category: product.category,
          price: `${(Number(product.price) / 1e18).toFixed(3)} ETH`,
          rating: Number(product.averageRating) / 100 || 4.5, // Convert from scaled rating
          image: getProductEmoji(product.category),
          description: product.description,
          seller: product.seller,
          isRecommended: false
        }));
      
      // Ensure unique IDs by removing duplicates (extra safety)
      const uniqueProducts = realProducts.filter((product, index, self) => 
        index === self.findIndex(p => p.id === product.id)
      );
      
      console.log("🔥 Loaded products from contract:", uniqueProducts.length);
      setProducts(uniqueProducts);
    }
  }, [batchProducts]);



  // Helper function to get emoji based on category
  const getProductEmoji = (category: string) => {
    const emojiMap: { [key: string]: string } = {
      "Electronics": "📱",
      "Clothing": "👕", 
      "Digital": "📚",
      "Sports": "⚽",
      "Books": "📖",
      "Home & Garden": "🏡",
      "Beauty": "💄",
      "Automotive": "🚗"
    };
    return emojiMap[category] || "📦";
  };



  // 🔥 REAL DATA - Use contract categories or fallback
  const categories = contractCategories ? ["All", ...contractCategories] : ["All", "Electronics", "Clothing", "Digital", "Sports"];
  
  const filteredProducts = selectedCategory === "All"
    ? products
    : products.filter(p => p.category === selectedCategory);

  const renderSection = () => {
    switch (activeSection) {
      case "overview":
      case "products":
        return (
          <div className="space-y-8">
            {/* Hero Section */}
            <div className="relative hero min-h-[300px] bg-gradient-to-br from-primary via-secondary to-accent rounded-3xl overflow-hidden">
              <div className="absolute inset-0 opacity-10">
                <div className="absolute top-10 left-10 w-20 h-20 bg-white rounded-full animate-pulse"></div>
                <div className="absolute top-32 right-20 w-16 h-16 bg-white rounded-full animate-pulse delay-1000"></div>
                <div className="absolute bottom-20 left-32 w-12 h-12 bg-white rounded-full animate-pulse delay-2000"></div>
                <div className="absolute bottom-32 right-10 w-24 h-24 bg-white rounded-full animate-pulse delay-500"></div>
              </div>

              <div className="hero-content text-center text-primary-content relative z-10">
                <div className="max-w-2xl">
                  <div className="flex justify-center mb-6">
                    <div className="p-4 bg-white/20 rounded-full backdrop-blur-sm">
                      <SparklesIcon className="h-16 w-16 animate-pulse" />
                    </div>
                  </div>

                  <h1 className="text-4xl font-bold mb-4 bg-gradient-to-r from-white to-white/80 bg-clip-text text-transparent">
                    Decentralized Marketplace
                  </h1>
                  <p className="text-lg mb-6 text-white/90 max-w-lg mx-auto">
                    Buy and sell products on the blockchain with complete transparency and security
                  </p>

                  <div className="flex flex-col sm:flex-row gap-4 justify-center items-center">
                    {connectedAddress ? (
                      <div className="alert alert-success bg-white/20 backdrop-blur-sm border-white/30 text-white">
                        <SparklesIcon className="h-6 w-6" />
                        <span>Wallet connected! Start exploring the marketplace.</span>
                      </div>
                    ) : (
                      <div className="alert alert-info bg-white/20 backdrop-blur-sm border-white/30 text-white">
                        <SparklesIcon className="h-6 w-6" />
                        <span>Connect your wallet to start buying and selling!</span>
                      </div>
                    )}
                  </div>
                </div>
              </div>
            </div>

            {/* Stats Section */}
            <div className="stats shadow w-full bg-slate-900">
              <div className="stat">
                <div className="stat-figure text-primary">
                  <ShoppingBagIcon className="h-8 w-8" />
                </div>
                <div className="stat-title text-slate-300">Total Products</div>
                <div className="stat-value text-primary">
                  {marketplaceStats ? Number(marketplaceStats[0]) : products.length}
                </div>
                <div className="stat-desc text-slate-400">Available in marketplace</div>
              </div>

              <div className="stat">
                <div className="stat-figure text-secondary">
                  <UserIcon className="h-8 w-8" />
                </div>
                <div className="stat-title text-slate-300">Total Sellers</div>
                <div className="stat-value text-secondary">
                  {marketplaceStats ? Number(marketplaceStats[1]) : "0"}
                </div>
                <div className="stat-desc text-slate-400">Active sellers</div>
              </div>

              <div className="stat">
                <div className="stat-figure text-accent">
                  <SparklesIcon className="h-8 w-8" />
                </div>
                <div className="stat-title text-slate-300">Blockchain Powered</div>
                <div className="stat-value text-accent">100%</div>
                <div className="stat-desc text-slate-400">Decentralized & secure</div>
              </div>
            </div>

            {/* AI Recommendations Section */}
            {connectedAddress && recommendedProducts.length > 0 && (
              <div className="mb-8">
                <div className="flex items-center gap-2 mb-4">
                  <SparklesIcon className="h-6 w-6 text-primary" />
                  <h2 className="text-2xl font-bold text-white">AI Recommendations for You</h2>
                  <div className="badge badge-primary">Powered by Chainlink Functions</div>
                </div>
                
                <div className="grid grid-cols-1 md:grid-cols-2 lg:grid-cols-3 xl:grid-cols-5 gap-6">
                  {recommendedProducts.map((product, index) => (
                    <div key={`recommended-${product.id}-${index}`} className="card bg-base-100 shadow-xl border-2 border-primary">
                      <div className="card-body p-4">
                        <div className="flex justify-between items-start mb-2">
                          <div className="text-4xl">{product.image}</div>
                          <div className="badge badge-primary">
                            <FireIcon className="h-3 w-3 mr-1" />
                            AI Pick
                          </div>
                        </div>
                        <h3 className="card-title text-sm">{product.name}</h3>
                        <p className="text-xs opacity-70">{product.description}</p>
                        <div className="flex items-center gap-1 my-2">
                          <StarIcon className="h-4 w-4 text-yellow-400 fill-current" />
                          <span className="text-sm">{product.rating}</span>
                        </div>
                        <div className="flex justify-between items-center">
                          <span className="font-bold text-primary">{product.price}</span>
                          <button className="btn btn-primary btn-sm">
                            Buy Now
                          </button>
                        </div>
                      </div>
                    </div>
                  ))}
                </div>
              </div>
            )}

            {/* Category Filter */}
            <div className="flex justify-between items-center mb-6">
              <div className="flex gap-2 flex-wrap">
                {categories.map((category) => (
                  <button
                    key={category}
                    className={`btn ${selectedCategory === category ? 'btn-primary' : 'btn-outline btn-primary'}`}
                    onClick={() => setSelectedCategory(category)}
                  >
                    {category}
                  </button>
                ))}
              </div>
              
              {/* Add Product Button */}
              {connectedAddress && <AddProductForm />}
            </div>

            {/* Products Grid */}
            <div className="grid grid-cols-1 md:grid-cols-2 lg:grid-cols-3 xl:grid-cols-4 gap-6">
              {filteredProducts.map((product, index) => (
                <div key={`product-${product.id}-${index}`} className={`card bg-base-100 shadow-xl hover:shadow-2xl transition-all ${product.isRecommended ? 'ring-2 ring-primary' : ''}`}>
                  <div className="card-body">
                    <div className="flex justify-between items-start mb-2">
                      <div className="text-6xl">{product.image}</div>
                      {product.isRecommended && (
                        <div className="badge badge-primary">
                          <SparklesIcon className="h-3 w-3 mr-1" />
                          AI
                        </div>
                      )}
                    </div>
                    
                    <h2 className="card-title">{product.name}</h2>
                    <div className="badge badge-outline">{product.category}</div>
                    <p className="text-sm opacity-70">{product.description}</p>
                    
                    <div className="flex items-center gap-1 my-2">
                      <StarIcon className="h-4 w-4 text-yellow-400 fill-current" />
                      <span>{product.rating}</span>
                    </div>
                    
                    <div className="text-xs mb-2">
                      Seller: <Address address={product.seller} size="xs" />
                    </div>
                    
                    <div className="card-actions justify-between items-center">
                      <span className="text-xl font-bold text-primary">{product.price}</span>
                      <button className="btn btn-primary">
                        Buy Now
                        <ArrowRightIcon className="h-4 w-4" />
                      </button>
                    </div>
                  </div>
                </div>
              ))}
            </div>

            {/* No Products Message */}
            {filteredProducts.length === 0 && (
              <div className="text-center py-12">
                <ShoppingBagIcon className="h-16 w-16 mx-auto text-slate-400 mb-4" />
                <h3 className="text-xl font-semibold text-slate-300 mb-2">No products found</h3>
                <p className="text-slate-400">
                  {selectedCategory === "All" 
                    ? "No products available yet. Be the first to list a product!" 
                    : `No products found in the ${selectedCategory} category.`
                  }
                </p>
                {connectedAddress && (
                  <div className="mt-4">
                    <AddProductForm />
                  </div>
                )}
              </div>
            )}
          </div>
        );
      case "ai-assistant":
        return <div className="p-8 text-center text-white">AI Shopping Assistant - Coming Soon</div>;
      case "ai-recommendations":
        return <div className="p-8 text-center text-white">AI Recommendations - Coming Soon</div>;
      case "pricing-optimizer":
        return <div className="p-8 text-center text-white">Pricing Optimizer - Coming Soon</div>;
      case "dispute-resolution":
<<<<<<< HEAD
        return <div className="p-8 text-center text-white">Dispute Resolution - Coming Soon</div>;
      case "analytics":
        return <div className="p-8 text-center text-white">Analytics Dashboard - Coming Soon</div>;
      case "reviews":
        return <div className="p-8 text-center text-white">Product Reviews - Coming Soon</div>;
      case "sellers":
        return <div className="p-8 text-center text-white">Seller Management - Coming Soon</div>;
      case "security":
        return <div className="p-8 text-center text-white">Security & Trust - Coming Soon</div>;
      case "settings":
        return <div className="p-8 text-center text-white">Settings - Coming Soon</div>;
=======
        return <DisputeResolver />;
      case "settings":
        return <MarketplaceSettings />;
>>>>>>> 75c443f5
      default:
        return <div className="p-8 text-center text-white">Section under development</div>;
    }
  };

  return (
    <div className="min-h-screen bg-slate-950 pt-20 sm:pt-24">
      <MarketplaceSidebar
        activeSection={activeSection}
        onSectionChange={setActiveSection}
      >
        <div className="p-4 sm:p-6">
          {renderSection()}
        </div>
      </MarketplaceSidebar>
    </div>
  );
};

export default Marketplace;<|MERGE_RESOLUTION|>--- conflicted
+++ resolved
@@ -11,7 +11,7 @@
   UserIcon, 
   Cog6ToothIcon,
   ArrowRightIcon,
-  FireIcon,
+
   StarIcon 
 } from "@heroicons/react/24/outline";
 import { Address } from "~~/components/scaffold-eth";
@@ -224,44 +224,7 @@
               </div>
             </div>
 
-            {/* AI Recommendations Section */}
-            {connectedAddress && recommendedProducts.length > 0 && (
-              <div className="mb-8">
-                <div className="flex items-center gap-2 mb-4">
-                  <SparklesIcon className="h-6 w-6 text-primary" />
-                  <h2 className="text-2xl font-bold text-white">AI Recommendations for You</h2>
-                  <div className="badge badge-primary">Powered by Chainlink Functions</div>
-                </div>
-                
-                <div className="grid grid-cols-1 md:grid-cols-2 lg:grid-cols-3 xl:grid-cols-5 gap-6">
-                  {recommendedProducts.map((product, index) => (
-                    <div key={`recommended-${product.id}-${index}`} className="card bg-base-100 shadow-xl border-2 border-primary">
-                      <div className="card-body p-4">
-                        <div className="flex justify-between items-start mb-2">
-                          <div className="text-4xl">{product.image}</div>
-                          <div className="badge badge-primary">
-                            <FireIcon className="h-3 w-3 mr-1" />
-                            AI Pick
-                          </div>
-                        </div>
-                        <h3 className="card-title text-sm">{product.name}</h3>
-                        <p className="text-xs opacity-70">{product.description}</p>
-                        <div className="flex items-center gap-1 my-2">
-                          <StarIcon className="h-4 w-4 text-yellow-400 fill-current" />
-                          <span className="text-sm">{product.rating}</span>
-                        </div>
-                        <div className="flex justify-between items-center">
-                          <span className="font-bold text-primary">{product.price}</span>
-                          <button className="btn btn-primary btn-sm">
-                            Buy Now
-                          </button>
-                        </div>
-                      </div>
-                    </div>
-                  ))}
-                </div>
-              </div>
-            )}
+
 
             {/* Category Filter */}
             <div className="flex justify-between items-center mb-6">
@@ -284,16 +247,11 @@
             {/* Products Grid */}
             <div className="grid grid-cols-1 md:grid-cols-2 lg:grid-cols-3 xl:grid-cols-4 gap-6">
               {filteredProducts.map((product, index) => (
-                <div key={`product-${product.id}-${index}`} className={`card bg-base-100 shadow-xl hover:shadow-2xl transition-all ${product.isRecommended ? 'ring-2 ring-primary' : ''}`}>
+                <div key={`product-${product.id}-${index}`} className="card bg-base-100 shadow-xl hover:shadow-2xl transition-all">
                   <div className="card-body">
                     <div className="flex justify-between items-start mb-2">
                       <div className="text-6xl">{product.image}</div>
-                      {product.isRecommended && (
-                        <div className="badge badge-primary">
-                          <SparklesIcon className="h-3 w-3 mr-1" />
-                          AI
-                        </div>
-                      )}
+
                     </div>
                     
                     <h2 className="card-title">{product.name}</h2>
@@ -348,7 +306,6 @@
       case "pricing-optimizer":
         return <div className="p-8 text-center text-white">Pricing Optimizer - Coming Soon</div>;
       case "dispute-resolution":
-<<<<<<< HEAD
         return <div className="p-8 text-center text-white">Dispute Resolution - Coming Soon</div>;
       case "analytics":
         return <div className="p-8 text-center text-white">Analytics Dashboard - Coming Soon</div>;
@@ -359,12 +316,7 @@
       case "security":
         return <div className="p-8 text-center text-white">Security & Trust - Coming Soon</div>;
       case "settings":
-        return <div className="p-8 text-center text-white">Settings - Coming Soon</div>;
-=======
-        return <DisputeResolver />;
-      case "settings":
         return <MarketplaceSettings />;
->>>>>>> 75c443f5
       default:
         return <div className="p-8 text-center text-white">Section under development</div>;
     }
